--- conflicted
+++ resolved
@@ -353,12 +353,6 @@
                 {
                     font_atlas->get_glyph(glyph.character, nullptr, nullptr, nullptr); 
                 }
-<<<<<<< HEAD
-                lulet(shape_buffer, font_atlas->get_shape_buffer(draw_list->get_device()));
-                Ref<RHI::IBuffer> old_shape_buffer = draw_list->get_shape_buffer();
-                draw_list->set_shape_buffer(shape_buffer);
-                for (auto& line : result.lines)
-=======
             }
             IShapeBuffer* shape_buffer = font_atlas->get_shape_buffer();
             Ref<IShapeBuffer> old_shape_buffer = draw_list->get_shape_buffer();
@@ -366,35 +360,10 @@
             for (auto& line : result.lines)
             {
                 for (auto& glyph : line.glyphs)
->>>>>>> bc7dd5c3
                 {
                     usize cursor = glyph.index;
                     while ((state_index < sections.size() - 1) && (next_section_begin <= cursor))
                     {
-<<<<<<< HEAD
-                        usize cursor = glyph.index;
-                        while ((state_index < sections.size() - 1) && (next_section_begin <= cursor))
-                        {
-                            ++state_index;
-                            next_section_begin += sections[state_index].num_chars;
-                            font_atlas->set_font(sections[state_index].font_file, sections[state_index].font_index);
-                        }
-                        // Draw this glyph.
-                        usize size;
-                        RectF shape_coord;
-                        usize offset;
-                        font_atlas->get_glyph(glyph.character, &offset, &size, &shape_coord);
-                        if (glyph.bounding_rect.width != 0.0f && glyph.bounding_rect.height != 0.0f)
-                        {
-                            draw_list->draw_shape((u32)offset, (u32)size,
-                                Float2U(glyph.bounding_rect.offset_x, glyph.bounding_rect.offset_y),
-                                Float2U(glyph.bounding_rect.offset_x + glyph.bounding_rect.width, glyph.bounding_rect.offset_y + glyph.bounding_rect.height),
-                                Float2U(shape_coord.offset_x, shape_coord.offset_y),
-                                Float2U(shape_coord.offset_x + shape_coord.width, shape_coord.offset_y + shape_coord.height),
-                                sections[state_index].color
-                            );
-                        }
-=======
                         ++state_index;
                         next_section_begin += sections[state_index].num_chars;
                         font_atlas->set_font(sections[state_index].font_file, sections[state_index].font_index);
@@ -413,11 +382,8 @@
                             Float2U(shape_coord.offset_x + shape_coord.width, shape_coord.offset_y + shape_coord.height),
                             sections[state_index].color
                         );
->>>>>>> bc7dd5c3
-                    }
-                }
-                // restore old shape buffer.
-                draw_list->set_shape_buffer(old_shape_buffer);
+                    }
+                }
             }
             // restore old shape buffer.
             draw_list->set_shape_buffer(old_shape_buffer);
