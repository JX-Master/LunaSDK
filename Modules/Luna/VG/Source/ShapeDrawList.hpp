--- conflicted
+++ resolved
@@ -38,12 +38,7 @@
             Ref<IShapeBuffer> m_shape_buffer;
             Ref<RHI::ITexture> m_texture;
             RHI::SamplerDesc m_sampler;
-<<<<<<< HEAD
-            Float2U m_origin;
-            f32 m_rotation;
-=======
             Float4x4U m_transform;
->>>>>>> 9746f98d
             RectF m_clip_rect;
 
             // If `true`, then the draw call should be re-targeted.
@@ -56,12 +51,7 @@
                 ShapeDrawCall& dc = m_draw_calls.back();
                 dc.texture = m_texture;
                 dc.sampler = m_sampler;
-<<<<<<< HEAD
-                dc.origin_point = m_origin;
-                dc.rotation = m_rotation;
-=======
                 dc.transform = m_transform;
->>>>>>> 9746f98d
                 dc.clip_rect = m_clip_rect;
                 dc.base_index = (u32)m_indices.size();
                 dc.num_indices = 0;
@@ -81,12 +71,7 @@
                 m_index_buffer_size(0),
                 m_index_buffer_capacity(0),
                 m_sampler(get_default_sampler()),
-<<<<<<< HEAD
-                m_origin(0.0f),
-                m_rotation(0.0f),
-=======
                 m_transform(Float4x4::identity()),
->>>>>>> 9746f98d
                 m_clip_rect(0, 0, 0, 0),
                 m_state_dirty(false)
             {
@@ -172,19 +157,6 @@
             {
                 return m_clip_rect;
             }
-            virtual void set_clip_rect(const RectF& clip_rect) override
-            {
-                lutsassert();
-                if (m_clip_rect != clip_rect)
-                {
-                    m_state_dirty = true;
-                    m_clip_rect = clip_rect;
-                }
-            }
-            virtual RectF get_clip_rect() override
-            {
-                return m_clip_rect;
-            }
             virtual void draw_shape_raw(Span<const Vertex> vertices, Span<const u32> indices) override;
             virtual void draw_shape(u32 begin_command, u32 num_commands,
                 const Float2U& min_position, const Float2U& max_position,
