/*!
* This file is a portion of LunaSDK.
* For conditions of distribution and use, see the disclaimer
* and license in LICENSE.txt
* 
* @file ShapeRenderer.cpp
* @author JXMaster
* @date 2022/4/25
*/
#include <Luna/Runtime/PlatformDefines.hpp>
#define LUNA_VG_API LUNA_EXPORT
#include "ShapeRenderer.hpp"
#include <Luna/Runtime/Math/Transform.hpp>
#include <Luna/RHI/ShaderCompileHelper.hpp>
#include <Luna/RHIUtility/RHIUtility.hpp>
#include <Luna/RHIUtility/ResourceWriteContext.hpp>
#include <FillVS.hpp>
#include <FillPS.hpp>

namespace Luna
{
    namespace VG
    {
        Ref<RHI::IDescriptorSetLayout> g_fill_desc_layout;
        Ref<RHI::IPipelineLayout> g_fill_playout;
        Ref<RHI::ITexture> g_white_tex;

        RV init_render_resources()
        {
            using namespace RHI;
            auto dev = get_main_device();
            lutry
            {
                {
                    DescriptorSetLayoutBinding bindings[] = {
                        DescriptorSetLayoutBinding::uniform_buffer_view(0, 1, ShaderVisibilityFlag::all),
                        DescriptorSetLayoutBinding::read_buffer_view(1, 1, ShaderVisibilityFlag::all),
                        DescriptorSetLayoutBinding::read_texture_view(TextureViewType::tex2d, 2, 1, ShaderVisibilityFlag::pixel),
                        DescriptorSetLayoutBinding::sampler(3, 1, ShaderVisibilityFlag::pixel)
                    };
                    DescriptorSetLayoutDesc desc({bindings, 4});
                    luset(g_fill_desc_layout, dev->new_descriptor_set_layout(desc));
                }
                {
                    IDescriptorSetLayout* dl = g_fill_desc_layout;
                    PipelineLayoutDesc desc ({&dl, 1},
                        PipelineLayoutFlag::allow_input_assembler_input_layout
                    );
                    luset(g_fill_playout, dev->new_pipeline_layout(desc));
                }
                {
                    TextureDesc desc = TextureDesc::tex2d(Format::rgba8_unorm, TextureUsageFlag::read_texture | TextureUsageFlag::copy_dest, 1, 1);
                    luset(g_white_tex, dev->new_texture(MemoryType::local, desc));
                    u32 data = 0xFFFFFFFF;
                    {
                        u32 copy_queue_index = U32_MAX;
                        {
                            // Prefer a dedicated copy queue if present.
                            u32 num_queues = dev->get_num_command_queues();
                            for (u32 i = 0; i < num_queues; ++i)
                            {
                                auto desc = dev->get_command_queue_desc(i);
                                if (desc.type == CommandQueueType::graphics && copy_queue_index == U32_MAX)
                                {
                                    copy_queue_index = i;
                                }
                                else if (desc.type == CommandQueueType::copy)
                                {
                                    copy_queue_index = i;
                                    break;
                                }
                            }
                        }
                        lulet(upload_cmdbuf, dev->new_command_buffer(copy_queue_index));
                        auto writer = RHIUtility::new_resource_write_context(dev);
                        u32 row_pitch, slice_pitch;
                        lulet(mapped, writer->write_texture(g_white_tex, SubresourceIndex(0, 0), 0, 0, 0, 1, 1, 1, row_pitch, slice_pitch));
                        memcpy_bitmap(mapped, &data, sizeof(data), 1, row_pitch, sizeof(data));
                        luexp(writer->commit(upload_cmdbuf, true));
                    }
                }
            }
            lucatchret;
            return ok;
        }
        void deinit_render_resources()
        {
            g_fill_desc_layout = nullptr;
            g_fill_playout = nullptr;
            g_white_tex = nullptr;
        }
        RV FillShapeRenderer::create_pso(RHI::Format rt_format)
        {
            using namespace RHI;
            lutry
            {
                GraphicsPipelineStateDesc desc;
                InputBindingDesc bindings[] = {
                    InputBindingDesc(0, sizeof(Vertex), InputRate::per_vertex)
                };
                InputAttributeDesc attributes[] = {
                    InputAttributeDesc("POSITION", 0, 0, 0, offsetof(Vertex, position), Format::rg32_float),
                    InputAttributeDesc("SHAPECOORD", 0, 1, 0, offsetof(Vertex, shapecoord), Format::rg32_float),
                    InputAttributeDesc("TEXCOORD", 0, 2, 0, offsetof(Vertex, texcoord), Format::rg32_float),
                    InputAttributeDesc("COMMAND_OFFSET", 0, 3, 0, offsetof(Vertex, begin_command), Format::r32_uint),
                    InputAttributeDesc("NUM_COMMANDS", 0, 4, 0, offsetof(Vertex, num_commands), Format::r32_uint),
                    InputAttributeDesc("COLOR", 0, 5, 0, offsetof(Vertex, color), Format::rgba32_float)
                };
                desc.input_layout = InputLayoutDesc({bindings, 1}, {attributes, 6});
                desc.pipeline_layout = g_fill_playout;
                desc.vs = LUNA_GET_SHADER_DATA(FillVS);
                desc.ps = LUNA_GET_SHADER_DATA(FillPS);
                desc.blend_state = BlendDesc({ AttachmentBlendDesc(true, BlendFactor::src_alpha, BlendFactor::one_minus_src_alpha, BlendOp::add, BlendFactor::zero,
                        BlendFactor::one, BlendOp::add, ColorWriteMask::all) });
                desc.rasterizer_state = RasterizerDesc(FillMode::solid, CullMode::back, false, false, false, false, false);
                desc.depth_stencil_state = DepthStencilDesc(false, false);
                desc.num_color_attachments = 1;
                desc.color_formats[0] = rt_format;
                luset(m_fill_pso, get_main_device()->new_graphics_pipeline_state(desc));
            }
            lucatchret;
            return ok;
        }
        RV FillShapeRenderer::begin(RHI::ITexture* render_target)
        {
            lutsassert();
            if(render_target)
            {
                auto desc = render_target->get_desc();
                lutry
                {
                    if (m_rt_format != desc.format)
                    {
                        luexp(create_pso(desc.format));
                        m_rt_format = desc.format;
                    }
                    m_render_target = render_target;
                    m_screen_width = desc.width;
                    m_screen_height = desc.height;
                }
                lucatchret;
            }
            else 
            {
                m_render_target = nullptr;
                m_screen_width = 0;
                m_screen_height = 0;
            }
            m_draw_commands.clear();
            m_draw_calls.clear();
            return ok;
        }
        void FillShapeRenderer::draw(
            RHI::IBuffer* vertex_buffer,
            RHI::IBuffer* index_buffer,
            Span<const ShapeDrawCall> draw_calls,
            Float4x4U* transform_matrix
        )
        {
            if(draw_calls.size() == 0)
            {
                return;
            }
            // Create draw command.
            m_draw_commands.emplace_back();
            DrawCommand& cmd = m_draw_commands.back();
            cmd.vertex_buffer = vertex_buffer;
            cmd.index_buffer = index_buffer;
            cmd.num_draw_calls = draw_calls.size();
            if (transform_matrix)
            {
                cmd.transform_matrix = *transform_matrix;
            }
            else
            {
                Float4x4 mat = ProjectionMatrix::make_orthographic_off_center(0.0f, (f32)m_screen_width, 0.0f, (f32)m_screen_height, 0.0f, 1.0f);
                cmd.transform_matrix = mat;
            }
            // Create draw calls.
            m_draw_calls.insert(m_draw_calls.end(), draw_calls);
        }
        struct CBData
        {
            Float4x4U transform;
            Float4U clip_rect;
        };
        RV FillShapeRenderer::end()
        {
            using namespace RHI;
            lutsassert();
            lucheck_msg(m_render_target, "Call IShapeRenderer::begin() firstly before render()!");
            auto dev = get_main_device();
            if(m_draw_calls.size() == 0)
            {
                return ok;
            }
            lutry
            {
                // Creates one new render call.
                u32 cb_element_size = (u32)align_upper(sizeof(CBData), dev->check_feature(DeviceFeature::uniform_buffer_data_alignment).uniform_buffer_data_alignment);
                usize num_draw_calls = m_draw_calls.size();
                u64 cb_size = cb_element_size * num_draw_calls;
                // Build constant buffer.
                if (num_draw_calls > m_cbs_capacity)
                {
                    luset(m_cbs_resource, dev->new_buffer(MemoryType::upload, BufferDesc(BufferUsageFlag::uniform_buffer,
                        cb_size)));
                    m_cbs_capacity = num_draw_calls;
                }
                void* cb_data = nullptr;
                luexp(m_cbs_resource->map(0, 0, &cb_data));
                usize dc_index = 0;
                for(usize i = 0; i < m_draw_commands.size(); ++i)
                {
                    auto& cmd = m_draw_commands[i];
                    for(usize j = 0; j < cmd.num_draw_calls; ++j)
                    {
                        CBData* dst = (CBData*)(((usize)cb_data) + dc_index * cb_element_size);
                        Float4x4 transform = m_draw_calls[dc_index].transform;
                        transform = mul(transform, cmd.transform_matrix);
                        dst->transform = transform;
                        auto& clip_rect = m_draw_calls[dc_index].clip_rect;
                        dst->clip_rect = Float4U{clip_rect.offset_x, clip_rect.offset_y, clip_rect.width, clip_rect.height};
                        ++dc_index;
                    }
                }
                m_cbs_resource->unmap(0, cb_size);
                // Build view sets.
                for (usize i = 0; i < num_draw_calls; ++i)
                {
                    while (m_desc_sets.size() <= i)
                    {
                        lulet(desc_set, dev->new_descriptor_set(DescriptorSetDesc(g_fill_desc_layout)));
                        m_desc_sets.push_back(desc_set);
                    }
                    auto& ds = m_desc_sets[i];
                    auto& dc = m_draw_calls[i];
                    auto num_points = dc.shape_buffer->get_desc().size / sizeof(f32);
                    luexp(ds->update_descriptors({
                        WriteDescriptorSet::uniform_buffer_view(0, BufferViewDesc::uniform_buffer(m_cbs_resource, i * cb_element_size)),
                        WriteDescriptorSet::read_buffer_view(1, BufferViewDesc::structured_buffer(dc.shape_buffer, 0, num_points, 4)),
                        WriteDescriptorSet::read_texture_view(2, TextureViewDesc::tex2d(dc.texture ? dc.texture : g_white_tex)),
                        WriteDescriptorSet::sampler(3, dc.sampler)
                        }));
                }
            }
            lucatchret;
            return ok;
        }
        void FillShapeRenderer::submit(RHI::ICommandBuffer* cmdbuf)
        {
            // Build command buffer.
            using namespace RHI;
            usize num_draw_calls = m_draw_calls.size();
            Vector<TextureBarrier> barriers;
            barriers.push_back({ m_render_target, SubresourceIndex(0, 0), TextureStateFlag::automatic, TextureStateFlag::color_attachment_write, ResourceBarrierFlag::discard_content });
            barriers.push_back({ g_white_tex, TEXTURE_BARRIER_ALL_SUBRESOURCES, TextureStateFlag::automatic, TextureStateFlag::shader_read_ps, ResourceBarrierFlag::none });
            for (usize i = 0; i < num_draw_calls; ++i)
            {
                if (m_draw_calls[i].texture)
                {
                    barriers.push_back({ m_draw_calls[i].texture, TEXTURE_BARRIER_ALL_SUBRESOURCES, TextureStateFlag::automatic, TextureStateFlag::shader_read_ps, ResourceBarrierFlag::none });
                }
<<<<<<< HEAD
                cmdbuf->resource_barrier({}, { barriers.data(), (u32)barriers.size()});
                RenderPassDesc desc;
                desc.color_attachments[0] = ColorAttachment(m_render_target, LoadOp::load, StoreOp::store);
                cmdbuf->begin_render_pass(desc);
                cmdbuf->set_graphics_pipeline_state(m_fill_pso);
                cmdbuf->set_graphics_pipeline_layout(g_fill_playout);
                auto num_vertices = vertex_buffer->get_desc().size / sizeof(Vertex);
                auto view = VertexBufferView(vertex_buffer, 0, sizeof(Vertex) * num_vertices, sizeof(Vertex));
=======
            }
            cmdbuf->resource_barrier({}, { barriers.data(), (u32)barriers.size()});
            RenderPassDesc desc;
            desc.color_attachments[0] = ColorAttachment(m_render_target, LoadOp::load, StoreOp::store);
            cmdbuf->begin_render_pass(desc);
            cmdbuf->set_graphics_pipeline_state(m_fill_pso);
            cmdbuf->set_graphics_pipeline_layout(g_fill_playout);
            cmdbuf->set_viewport(Viewport(0.0f, 0.0f, (f32)m_screen_width, (f32)m_screen_height, 0.0f, 1.0f));
            cmdbuf->set_scissor_rect(RectI(0, 0, m_screen_width, m_screen_height));
            usize dc_index = 0;
            for(usize i = 0; i < m_draw_commands.size(); ++i)
            {
                auto& cmd = m_draw_commands[i];
                auto num_vertices = cmd.vertex_buffer->get_desc().size / sizeof(Vertex);
                auto view = VertexBufferView(cmd.vertex_buffer, 0, sizeof(Vertex) * num_vertices, sizeof(Vertex));
>>>>>>> 62570570
                cmdbuf->set_vertex_buffers(0, { &view, 1 });
                auto num_indices = cmd.index_buffer->get_desc().size / sizeof(u32);
                cmdbuf->set_index_buffer({cmd.index_buffer, 0, (u32)num_indices * (u32)sizeof(u32), Format::r32_uint});
                for (usize j = 0; j < cmd.num_draw_calls; ++j)
                {
                    IDescriptorSet* ds = m_desc_sets[dc_index];
                    cmdbuf->set_graphics_descriptor_sets(0, { &ds, 1 });
                    cmdbuf->draw_indexed(m_draw_calls[dc_index].num_indices, m_draw_calls[dc_index].base_index, 0);
                    ++dc_index;
                }
            }
            cmdbuf->end_render_pass();
        }
        LUNA_VG_API Ref<IShapeRenderer> new_fill_shape_renderer()
        {
            Ref<IShapeRenderer> ret;
            Ref<FillShapeRenderer> renderer = new_object<FillShapeRenderer>();
            ret = renderer;
            return ret;
        }
    }
}<|MERGE_RESOLUTION|>--- conflicted
+++ resolved
@@ -261,16 +261,6 @@
                 {
                     barriers.push_back({ m_draw_calls[i].texture, TEXTURE_BARRIER_ALL_SUBRESOURCES, TextureStateFlag::automatic, TextureStateFlag::shader_read_ps, ResourceBarrierFlag::none });
                 }
-<<<<<<< HEAD
-                cmdbuf->resource_barrier({}, { barriers.data(), (u32)barriers.size()});
-                RenderPassDesc desc;
-                desc.color_attachments[0] = ColorAttachment(m_render_target, LoadOp::load, StoreOp::store);
-                cmdbuf->begin_render_pass(desc);
-                cmdbuf->set_graphics_pipeline_state(m_fill_pso);
-                cmdbuf->set_graphics_pipeline_layout(g_fill_playout);
-                auto num_vertices = vertex_buffer->get_desc().size / sizeof(Vertex);
-                auto view = VertexBufferView(vertex_buffer, 0, sizeof(Vertex) * num_vertices, sizeof(Vertex));
-=======
             }
             cmdbuf->resource_barrier({}, { barriers.data(), (u32)barriers.size()});
             RenderPassDesc desc;
@@ -286,7 +276,6 @@
                 auto& cmd = m_draw_commands[i];
                 auto num_vertices = cmd.vertex_buffer->get_desc().size / sizeof(Vertex);
                 auto view = VertexBufferView(cmd.vertex_buffer, 0, sizeof(Vertex) * num_vertices, sizeof(Vertex));
->>>>>>> 62570570
                 cmdbuf->set_vertex_buffers(0, { &view, 1 });
                 auto num_indices = cmd.index_buffer->get_desc().size / sizeof(u32);
                 cmdbuf->set_index_buffer({cmd.index_buffer, 0, (u32)num_indices * (u32)sizeof(u32), Format::r32_uint});
