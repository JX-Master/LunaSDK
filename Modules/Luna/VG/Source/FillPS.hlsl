/*!
* This file is a portion of Luna SDK.
* For conditions of distribution and use, see the disclaimer
* and license in LICENSE.txt
* 
* @file FillPS.hlsl
* @author JXMaster
* @date 2024/4/12
*/
struct TransformParams
{
    float4x4 transform;
    float4 clip_rect;
};
TransformParams g_cbuffer : register(b0);
StructuredBuffer<float> g_commands : register(t1);
Texture2D g_tex : register(t2);
SamplerState g_sampler : register(s3);

struct PSIn
{
    [[vk::location(0)]]
    float4 position        : SV_POSITION;
    [[vk::location(1)]]
    float2 position_2d   : POSITION_2D;
    [[vk::location(2)]]
    float2 shapecoord    : SHAPECOORD;
    [[vk::location(3)]]
    float2 texcoord        : TEXCOORD;
    [[vk::location(4)]]
    uint begin_command_offset : COMMAND_OFFSET;
    [[vk::location(5)]]
    uint num_commands    : NUM_COMMANDS;
    [[vk::location(6)]]
    float4 color        : COLOR;
};

static float DENOMINATOR_EPSILON = 0.0001220703125f;

float line_test_x_axis(float2 v0, float2 v1, float2 pixels_per_unit)
{
    // Early out if this line does not touch this pixel.
    if (max(v0.x, v1.x) * pixels_per_unit.x < -0.5f) return 0.0f;
    //  0 if (y1 >  0 && y2 >  0) or (y1 <= 0 && y2 <= 0)
    //  1 if  y1 >  0 && y2 <= 0
    // -1 if  y1 <= 0 && y2 >  0
    int sign = ((v0.y > 0) ? 1 : 0) - ((v1.y > 0) ? 1 : 0);
    // Early out if not intersect with x.
    if (sign == 0) return 0.0f;
    // Compute the x coord of the intersection point.
    float xt = (v1.y * v0.x - v0.y * v1.x) / (v1.y - v0.y);
    return sign * saturate(xt * pixels_per_unit.x + 0.5f);
}

float line_test_y_axis(float2 v0, float2 v1, float2 pixels_per_unit)
{
    if (max(v0.y, v1.y) * pixels_per_unit.y < -0.5f) return 0.0f;
    int sign = ((v1.x > 0) ? 1 : 0) - ((v0.x > 0) ? 1 : 0);
    if (sign == 0) return 0.0f;
    float yt = (v1.x * v0.y - v0.x * v1.y) / (v1.x - v0.x);
    return sign * saturate(yt * pixels_per_unit.y + 0.5f);
}

float2 quad_curve_solve_x_axis(float2 v0, float2 v1, float2 v2)
{
    // Compute two points.
    float2 a = v0 - 2.0f * v1 + v2;
    float2 b = v0 - v1;
    float c = v0.y;
    float ra = 1.0f / a.y;
    float rb = 0.5f / b.y;
    // Clamp b^2 - ac > 0 to handle non-real root uniformly.
    float delta = sqrt(max(b.y * b.y - a.y * c, 0.0f));
    // t1 and t2 may be `Inf` if a -> 0 and b == 0 (the curve is parallel to x axis), but 
    // such case will be clipped because flags are 0.
    float2 t = float2((b.y - delta) * ra, (b.y + delta) * ra);
    if (abs(a.y) < 0.0001220703125) t = float2(c * rb, c * rb);
    // return x1, x2.
    return (a.x * t - b.x * 2.0) * t + v0.x;
}

float2 quad_curve_solve_y_axis(float2 v0, float2 v1, float2 v2)
{
    float2 a = v0 - 2.0f * v1 + v2;
    float2 b = v0 - v1;
    float c = v0.x;
    float ra = 1.0f / a.x;
    float rb = 0.5f / b.x;
    float delta = sqrt(max(b.x * b.x - a.x * c, 0.0f));
    float2 t = float2((b.x - delta) * ra, (b.x + delta) * ra);
    if (abs(a.x) < 0.0001220703125) t = float2(c * rb, c * rb);
    return (a.y * t - b.y * 2.0) * t + v0.y;
}

int get_curve_root_flags(float v0, float v1, float v2)
{
    int shift = ((v0 > 0) ? 2 : 0) + ((v1 > 0) ? 4 : 0) + ((v2 > 0) ? 8 : 0);
    return (0x2E74 >> shift) & 0x03;
}

float curve_test_x_axis(float2 v0, float2 v1, float2 v2, float2 pixels_per_unit)
{
    // Early out if this curve is before the pixel.
    if (max(max(v0.x, v1.x), v2.x) * pixels_per_unit.x < -0.5f) return 0.0f;
    int flags = get_curve_root_flags(v0.y, v1.y, v2.y);
    // Early out if this curve does not touch the pixel.
    if (flags == 0) return 0.0f;
    float2 x1x2 = quad_curve_solve_x_axis(v0, v1, v2) * pixels_per_unit.x;
    float ret = 0.0f;
    if ((flags & 0x01) != 0)
    {
        // use x1.
        ret += saturate(x1x2.x + 0.5f);
    }
    if ((flags & 0x02) != 0)
    {
        // use x2.
        ret -= saturate(x1x2.y + 0.5f);
    }
    return ret;
}

float curve_test_y_axis(float2 v0, float2 v1, float2 v2, float2 pixels_per_unit)
{
    if (max(max(v0.y, v1.y), v2.y) * pixels_per_unit.y < -0.5f) return 0.0f;
    int flags = get_curve_root_flags(v0.x, v1.x, v2.x);
    if (flags == 0) return 0.0f;
    float2 y1y2 = quad_curve_solve_y_axis(v0, v1, v2) * pixels_per_unit.y;
    float ret = 0.0f;
    if ((flags & 0x01) != 0)
    {
        // use x1.
        ret -= saturate(y1y2.x + 0.5f);
    }
    if ((flags & 0x02) != 0)
    {
        // use x2.
        ret += saturate(y1y2.y + 0.5f);
    }
    return ret;
}

static const float PI = 3.141592654f;
static const float PI_DIV_180 = PI / 180.0f;
static const float INV_PI_DIV_180 = 180.0f / PI;

float2 circle_get_point(float2 center, float radius, float angle)
{
    angle = angle * PI_DIV_180;
    float2 sc;
    sincos(angle, sc.y, sc.x);
    return center + radius * sc;
}

float2 ellipse_get_point(float2 center, float2 radius, float angle)
{
    angle = angle * PI_DIV_180;
    float2 sc;
    sincos(angle, sc.y, sc.x);
    return center + radius * sc;
}

float circle_test_x_axis(float2 v0, float2 v1, float2 center, float radius, bool choose_first, float2 pixels_per_unit)
{
    // Early out if this curve is before the pixel.
    if (max(v0.x, v1.x) * pixels_per_unit.x < -0.5f) return 0.0f;
    //  0 if (y1 >  0 && y2 >  0) or (y1 <= 0 && y2 <= 0)
    //  1 if  y1 >  0 && y2 <= 0
    // -1 if  y1 <= 0 && y2 >  0
    int sign = ((v0.y > 0) ? 1 : 0) - ((v1.y > 0) ? 1 : 0);
    // Early out if not intersect with x.
    if (sign == 0) return 0.0f;
    // Compute the x coord of the intersection point.
    float delta = sqrt(radius * radius - center.y * center.y);
    float xt = choose_first ? center.x - delta : center.x + delta;
    return sign * saturate(xt * pixels_per_unit.x + 0.5f);
}

float circle_test_y_axis(float2 v0, float2 v1, float2 center, float radius, bool choose_first, float2 pixels_per_unit)
{
    if (max(v0.y, v1.y) * pixels_per_unit.y < -0.5f) return 0.0f;
    int sign = ((v1.x > 0) ? 1 : 0) - ((v0.x > 0) ? 1 : 0);
    if (sign == 0) return 0.0f;
    float delta = sqrt(radius * radius - center.x * center.x);
    float yt = choose_first ? center.y - delta : center.y + delta;
    return sign * saturate(yt * pixels_per_unit.y + 0.5f);
}

<<<<<<< HEAD
=======
float ellipse_test_x_axis(float2 v0, float2 v1, float2 center, float2 radius, bool choose_first, float2 pixels_per_unit)
{
    if (max(v0.x, v1.x) * pixels_per_unit.x < -0.5f) return 0.0f;
    int sign = ((v0.y > 0) ? 1 : 0) - ((v1.y > 0) ? 1 : 0);
    if (sign == 0) return 0.0f;
    float normy = center.y / radius.y;
    float delta = sqrt(1 - normy * normy) * radius.x;
    float xt = choose_first ? center.x - delta : center.x + delta;
    return sign * saturate(xt * pixels_per_unit.x + 0.5f);
}

float ellipse_test_y_axis(float2 v0, float2 v1, float2 center, float2 radius, bool choose_first, float2 pixels_per_unit)
{
    if (max(v0.y, v1.y) * pixels_per_unit.y < -0.5f) return 0.0f;
    int sign = ((v1.x > 0) ? 1 : 0) - ((v0.x > 0) ? 1 : 0);
    if (sign == 0) return 0.0f;
    float normx = center.x / radius.x;
    float delta = sqrt(1 - normx * normx) * radius.y;
    float yt = choose_first ? center.y - delta : center.y + delta;
    return sign * saturate(yt * pixels_per_unit.y + 0.5f);
}

>>>>>>> bc7dd5c3
float clip_rect_test(float2 pos, float4 clip_rect, float2 pixels_per_unit)
{
    float4 rect = float4(clip_rect.x, clip_rect.y, clip_rect.x + clip_rect.z, clip_rect.y + clip_rect.w);
    rect -= float4(pos.x, pos.y, pos.x, pos.y);
    if (rect.x > 0 || rect.y > 0 || rect.z < 0 || rect.w < 0)
    {
        // out of clip rect.
        return 0;
    }
    float2 dist = min(abs(rect.xy), abs(rect.zw));
    dist = saturate(dist * pixels_per_unit);
    return min(dist.x, dist.y);
}

static const float COMMAND_MOVE_TO = 1.0f;
static const float COMMAND_LINE_TO = 2.0f;
static const float COMMAND_CURVE_TO = 3.0f;
static const float COMMAND_CIRCLE_Q1 = 4.0f;
static const float COMMAND_CIRCLE_Q2 = 5.0f;
static const float COMMAND_CIRCLE_Q3 = 6.0f;
static const float COMMAND_CIRCLE_Q4 = 7.0f;
static const float COMMAND_AXIS_ALIGNED_ELLIPSE_Q1 = 8.0f;
static const float COMMAND_AXIS_ALIGNED_ELLIPSE_Q2 = 9.0f;
static const float COMMAND_AXIS_ALIGNED_ELLIPSE_Q3 = 10.0f;
static const float COMMAND_AXIS_ALIGNED_ELLIPSE_Q4 = 11.0f;

[[vk::location(0)]]
float4 main(PSIn v) : SV_Target
{
    float2 units_per_pixel = fwidth(v.shapecoord);
    float2 pixels_per_unit = 1.0f / units_per_pixel;
    float coverage_x = 0.0f;
    float coverage_y = 0.0f;
    uint i = v.begin_command_offset;
    uint end = i + v.num_commands;
    float2 last_point = 0.0f;
    bool hit_test = false;
    while (i < end)
    {
        // Read next command.
        float command = g_commands[i];
        if (command == COMMAND_MOVE_TO)
        {
            last_point = float2(g_commands[i + 1], g_commands[i + 2]);
            i += 3;
        }
        else if (command == COMMAND_LINE_TO)
        {
            float2 v0 = last_point - v.shapecoord;
            last_point = float2(g_commands[i + 1], g_commands[i + 2]);
            float2 v1 = last_point - v.shapecoord;
            coverage_x += line_test_x_axis(v0, v1, pixels_per_unit);
            coverage_y += line_test_y_axis(v0, v1, pixels_per_unit);
            i += 3;
        }
        else if (command == COMMAND_CURVE_TO)
        {
            float2 v0 = last_point - v.shapecoord;
            float2 v1 = float2(g_commands[i + 1], g_commands[i + 2]) - v.shapecoord;
            last_point = float2(g_commands[i + 3], g_commands[i + 4]);
            float2 v2 = last_point - v.shapecoord;
            coverage_x += curve_test_x_axis(v0, v1, v2, pixels_per_unit);
            coverage_y += curve_test_y_axis(v0, v1, v2, pixels_per_unit);
            i += 5;
        }
        else if(command >= COMMAND_CIRCLE_Q1 && command <= COMMAND_CIRCLE_Q4)
        {
            float2 v0 = last_point - v.shapecoord;
            float radius = g_commands[i + 1];
            float begin = g_commands[i + 2];
            float end = g_commands[i + 3];
            float2 center = circle_get_point(last_point, radius, 180.0f + begin);
            last_point = circle_get_point(center, radius, end);
            float2 v1 = last_point - v.shapecoord;
            center = center - v.shapecoord;
            coverage_x += circle_test_x_axis(v0, v1, center, radius, (command == COMMAND_CIRCLE_Q2) || (command == COMMAND_CIRCLE_Q3), pixels_per_unit);
            coverage_y += circle_test_y_axis(v0, v1, center, radius, (command == COMMAND_CIRCLE_Q3) || (command == COMMAND_CIRCLE_Q4), pixels_per_unit);
            i += 4;
        }
        else if(command >= COMMAND_AXIS_ALIGNED_ELLIPSE_Q1 && command <= COMMAND_AXIS_ALIGNED_ELLIPSE_Q4)
        {
            float2 v0 = last_point - v.shapecoord;
            float rx = g_commands[i + 1];
            float ry = g_commands[i + 2];
            float2 radius = float2(rx, ry);
            float begin = g_commands[i + 3];
            float end = g_commands[i + 4];
            float2 center = ellipse_get_point(last_point, radius, 180.0f + begin);
            last_point = ellipse_get_point(center, radius, end);
            float2 v1 = last_point - v.shapecoord;
            center = center - v.shapecoord;
            coverage_x += ellipse_test_x_axis(v0, v1, center, radius, (command == COMMAND_AXIS_ALIGNED_ELLIPSE_Q2) || (command == COMMAND_AXIS_ALIGNED_ELLIPSE_Q3), pixels_per_unit);
            coverage_y += ellipse_test_y_axis(v0, v1, center, radius, (command == COMMAND_AXIS_ALIGNED_ELLIPSE_Q3) || (command == COMMAND_AXIS_ALIGNED_ELLIPSE_Q4), pixels_per_unit);
            i += 5;
        }
    }
    float weight_x = 1.0f - abs(abs(coverage_x) * 2.0f - 1.0f);
    float weight_y = 1.0f - abs(abs(coverage_y) * 2.0f - 1.0f);
    float coverage = max(abs(coverage_x * weight_x + coverage_y * weight_y) / max(weight_x + weight_y, 0.0001220703125f), min(abs(coverage_x), abs(coverage_y)));
    if(any(g_cbuffer.clip_rect != float4(0, 0, 0, 0)))
    {
<<<<<<< HEAD
        coverage *= clip_rect_test(v.position_2d, g_cbuffer.clip_rect, pixels_per_unit);
=======
        float2 pos_units_per_pixel = fwidth(v.position_2d);
        float2 pixels_per_pos_unit = 1.0f / pos_units_per_pixel;
        coverage *= clip_rect_test(v.position_2d, g_cbuffer.clip_rect, pixels_per_pos_unit);
>>>>>>> bc7dd5c3
    }
    float4 col = g_tex.Sample(g_sampler, v.texcoord);
    col *= v.color;
    col.w *= coverage;
    return col;
}<|MERGE_RESOLUTION|>--- conflicted
+++ resolved
@@ -186,8 +186,6 @@
     return sign * saturate(yt * pixels_per_unit.y + 0.5f);
 }
 
-<<<<<<< HEAD
-=======
 float ellipse_test_x_axis(float2 v0, float2 v1, float2 center, float2 radius, bool choose_first, float2 pixels_per_unit)
 {
     if (max(v0.x, v1.x) * pixels_per_unit.x < -0.5f) return 0.0f;
@@ -210,7 +208,6 @@
     return sign * saturate(yt * pixels_per_unit.y + 0.5f);
 }
 
->>>>>>> bc7dd5c3
 float clip_rect_test(float2 pos, float4 clip_rect, float2 pixels_per_unit)
 {
     float4 rect = float4(clip_rect.x, clip_rect.y, clip_rect.x + clip_rect.z, clip_rect.y + clip_rect.w);
@@ -312,13 +309,9 @@
     float coverage = max(abs(coverage_x * weight_x + coverage_y * weight_y) / max(weight_x + weight_y, 0.0001220703125f), min(abs(coverage_x), abs(coverage_y)));
     if(any(g_cbuffer.clip_rect != float4(0, 0, 0, 0)))
     {
-<<<<<<< HEAD
-        coverage *= clip_rect_test(v.position_2d, g_cbuffer.clip_rect, pixels_per_unit);
-=======
         float2 pos_units_per_pixel = fwidth(v.position_2d);
         float2 pixels_per_pos_unit = 1.0f / pos_units_per_pixel;
         coverage *= clip_rect_test(v.position_2d, g_cbuffer.clip_rect, pixels_per_pos_unit);
->>>>>>> bc7dd5c3
     }
     float4 col = g_tex.Sample(g_sampler, v.texcoord);
     col *= v.color;
