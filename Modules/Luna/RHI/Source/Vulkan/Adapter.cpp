--- conflicted
+++ resolved
@@ -12,11 +12,7 @@
 #include "Adapter.hpp"
 #include "Instance.hpp"
 #include <Luna/Runtime/HashSet.hpp>
-<<<<<<< HEAD
-#include <Luna/Window/Vulkan/Vulkan.hpp>
-=======
 #include "SurfaceBind.hpp"
->>>>>>> 62570570
 #include <Luna/Runtime/StackAllocator.hpp>
 namespace Luna
 {
@@ -58,7 +54,6 @@
 
         static R<Vector<QueueFamily>> get_device_queue_families(VkPhysicalDevice device, VkSurfaceKHR check_surface)
         {
-            StackAllocator salloc;
             // Check device swap chain support.
             StackAllocator salloc;
             bool device_swap_chain_supported = check_device_swap_chain_support(device, check_surface);
