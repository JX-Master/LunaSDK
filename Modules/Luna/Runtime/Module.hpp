--- conflicted
+++ resolved
@@ -26,21 +26,6 @@
 	//! @addtogroup RuntimeModule
 	//! @{
 
-<<<<<<< HEAD
-	//! The function to be called when the module is initialized.
-	using module_init_func_t = RV();
-
-	//! The function to be called when the module is closed.
-	using module_close_func_t = void(void);
-
-	//! Module description structure. 
-	//! @details This shall be allocated on static memory and being kept valid during the application 
-	//! lifetime.
-	struct ModuleDesc
-	{
-		//! Used by the Runtime. The user should not change these memory.
-		c8 reserved[32];
-=======
 	//! The module interface that should be implemented by the user.
 	struct Module
 	{
@@ -51,52 +36,10 @@
 
 		//! Called when the module is registered to the system for the first time.
 		virtual RV on_register() { return ok; }
->>>>>>> 39fac4e0
 
 		//! Called when the module is initialized.
 		virtual RV on_init() { return ok; }
 		
-<<<<<<< HEAD
-		//! The name of the module. The lifetime of the string should be equal to the lifetime of the module.
-		const c8* name;
-		
-		//! A string that records modules this module depends on.
-		//! @details The lifetime of the string should be no shorter than
-		//! the lifetime of the module.
-		//! 
-		//! In case that multiple modules are required, use semicolons(;) to separate them (for example: "Core;Input;Gfx").
-		//! There should not be any semicolon after the last item in the string.
-		//! 
-		//! Dependencies to `Runtime` should not be listed here. The Runtime is always initialized before any other
-		//! module gets initialized.
-		const c8* dependencies;
-
-		//! The initialize function of the module. 
-		//! @details This can be `nullptr`, which behaves the same as returning `RV()` directly.
-		module_init_func_t* init_func;
-
-		//! The close function of the module.
-		//! @details This can be `nullptr`, which behaves like an empty close function.
-		module_close_func_t* close_func;
-	};
-
-	//! Adds one module to the Runtime. This function can be called before `Luna::init` is called.
-	//! 
-	//! @details The added module will not be initialized immediately. If the module is added before the Runtime is initialized,
-	//! they will be initialized when `Luna::init` is called; if the module is added after the Runtime is initialized,
-	//! they must be initialized by one explicit call to `init_modules`. When `Luna::init` or `init_modules` are called,
-	//! all dependent modules of the registered module must also be registered.
-	//! 
-	//! All modules will be closed by their dependency order when `Luna::close` is called. There is no way to close and remove 
-	//! modules on the fly, since modules are "unmanaged" and it makes the module implementation very complex to do so.
-	//! You should restart the SDK if you make changes to modules.
-	//! 
-	//! @param[in] module_desc The description structure of the module. This structure should be available during the module lifetime. 
-	LUNA_RUNTIME_API void add_module(ModuleDesc* module_desc);
-
-	//! Removes one module from the Runtime. This function cannot be called when the module is currently initialized.
-	LUNA_RUNTIME_API void remove_module(ModuleDesc* module_desc);
-=======
 		//! Called when the module is closed.
 		virtual void on_close() {}
 		
@@ -168,9 +111,8 @@
 	//! @param[in] name The name of the module.
 	//! @return Returns the registered module pointer, or `nullptr` if the module is not found.
 	LUNA_RUNTIME_API Module* get_module_by_name(const Name& name);
->>>>>>> 39fac4e0
 
-	//! Initializes all dependency modules for the specified module, but leaves the specified module as uninitialized.
+	//! @brief Initializes all dependency modules for the specified module, but leaves the specified module as uninitialized.
 	//! You may use this API to perform some pre-init configurations for the module initialize process.
 	//! @param[in] handle The module to initialize dependencies.
 	//! @remark If the specified module is already initialized, this function does nothing and succeeds.
@@ -178,54 +120,16 @@
 	//! * `handle` must point to one module that is already registered by @ref add_module.
 	LUNA_RUNTIME_API RV init_module_dependencies(Module* handle);
 
-<<<<<<< HEAD
-	//! Initializes the specified module and all dependency modules of the specified module.
-	//! @param[in] module_name The name of the specified module.
-=======
 	//! @brief Initializes the specified module and all dependency modules of the specified module.
 	//! @param[in] handle The module to initialize.
->>>>>>> 39fac4e0
 	//! @remark If the specified module is already initialized, this function does nothing and succeeds.
 	//! @par Valid Usage
 	//! * `handle` must point to one module that is already registered by @ref add_module.
 	LUNA_RUNTIME_API RV init_module(Module* handle);
 
-	//! Initializes all uninitialized modules.
+	//! @brief Initializes all uninitialized modules.
 	//! @return Returns error code if at least one module is failed to initialize.
 	LUNA_RUNTIME_API RV init_modules();
-<<<<<<< HEAD
-
-	//! One static module registration helper class that registers the specified module when being constructed.
-	//! @details Do not use this structure directly, instead, use @ref LUNA_STATIC_REGISTER_MODULE to register one module, which will define this
-	//! structure internally.
-	struct StaticRegisterModule
-	{
-		ModuleDesc module_desc;
-
-		StaticRegisterModule(const c8* name, const c8* dependencies, module_init_func_t* init_func, module_close_func_t* close_func)
-		{
-			module_desc.name = name;
-			module_desc.dependencies = dependencies;
-			module_desc.init_func = init_func;
-			module_desc.close_func = close_func;
-			add_module(&module_desc);
-		}
-	};
-
-	//! @}
-}
-
-//! Registers one module statically. Define this in one of CPP files of your module.
-//! @ingroup RuntimeModule
-//! @param[in] _name The name of the module. Used by the system to index this module.
-//! @param[in] _dependencies The dependency modules of this module, written in one string separated by semicolons (";").
-//! @param[in] _init_func The module initialization function.
-//! @param[in] _close_func The module close function.
-//! @remark See docs of @ref Luna::ModuleDesc for details about every parameter of this macro.
-#define LUNA_STATIC_REGISTER_MODULE(_name, _dependencies, _init_func, _close_func) Luna::StaticRegisterModule luna_module_register_##_name(#_name, _dependencies, _init_func, _close_func); \
-	extern "C" LUNA_EXPORT void luna_static_register_module_##_name() {}
-=======
 	
 	//! @}
-}
->>>>>>> 39fac4e0
+}