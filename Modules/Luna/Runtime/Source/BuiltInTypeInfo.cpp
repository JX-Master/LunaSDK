--- conflicted
+++ resolved
@@ -19,10 +19,7 @@
 #include "../Math/Matrix.hpp"
 #include "../Math/Quaternion.hpp"
 #include "../Math/Color.hpp"
-<<<<<<< HEAD
-=======
 #include "../Any.hpp"
->>>>>>> 62570570
 #include <Luna/Runtime/StackAllocator.hpp>
 
 namespace Luna
@@ -688,15 +685,9 @@
         lutry
         {
             HashTableData* d = (HashTableData*)inst;
-<<<<<<< HEAD
-            auto generic_arguments = get_struct_generic_arguments(type);
-            typeinfo_t key_type = generic_arguments[0];
-            typeinfo_t value_type = make_hashmap_value_type(key_type, generic_arguments[1]);
-=======
             Span<const GenericArgument> generic_arguments = get_struct_generic_arguments(type);
             typeinfo_t key_type = generic_arguments[0].type;
             typeinfo_t value_type = make_hashmap_value_type(key_type, generic_arguments[1].type);
->>>>>>> 62570570
             d->clear_and_free_table(value_type);
             usize value_size = get_type_size(value_type);
             usize value_alignment = get_type_alignment(value_type);
@@ -728,11 +719,7 @@
         lutry
         {
             HashTableData* d = (HashTableData*)inst;
-<<<<<<< HEAD
-            typeinfo_t value_type = get_struct_generic_arguments(type)[0];
-=======
             typeinfo_t value_type = get_struct_generic_arguments(type)[0].type;
->>>>>>> 62570570
             d->clear_and_free_table(value_type);
             usize value_size = get_type_size(value_type);
             usize value_alignment = get_type_alignment(value_type);
