--- conflicted
+++ resolved
@@ -12,12 +12,9 @@
     elseif is_os("ios") then
         add_headerfiles("Source/Backend/UIKit/*.h", {install = false})
         add_files("Source/Backend/UIKit/*.mm")
-<<<<<<< HEAD
-=======
     elseif is_os("android") then
         add_headerfiles("Source/Backend/Android/*.hpp", {install = false})
         add_files("Source/Backend/Android/*.cpp")
->>>>>>> efc58fee
     end
     if is_os("windows") then
         add_headerfiles("(Windows/*.hpp)", {prefixdir = "Luna/Window"})
@@ -33,12 +30,9 @@
         add_files("Source/UIKit/*.mm")
         add_frameworks("UIKit", "CoreGraphics", "QuartzCore")
     end
-<<<<<<< HEAD
-=======
     if is_os("android") then
         add_headerfiles("(Android/**.hpp)", {prefixdir = "Luna/Window"})
         add_headerfiles("(Android/**.h)", {prefixdir = "Luna/Window"})
     end
->>>>>>> efc58fee
     add_deps("Runtime")
 target_end()