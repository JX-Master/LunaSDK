--- conflicted
+++ resolved
@@ -2,9 +2,5 @@
     includes("Studio")
     includes("LunaDoc")
     includes("LunaShader")
-<<<<<<< HEAD
 end
-=======
-end
-includes("MultiPlatformSample")
->>>>>>> efc58fee
+includes("MultiPlatformSample")